--- conflicted
+++ resolved
@@ -1,13 +1,9 @@
-<<<<<<< HEAD
 ## Megatron-DeepSpeed
 DeepSpeed version of NVIDIA's Megatron-LM that adds additional support for several features such as MoE, Curriculum Learning, 3D Parallelism, etc.
 
 ------
 
-Megatron ([1](https://arxiv.org/pdf/1909.08053.pdf) and [2](https://arxiv.org/pdf/2104.04473.pdf)) is a large, powerful transformer developed by the Applied Deep Learning Research team at NVIDIA. This repository is for ongoing research on training large transformer language models at scale. We developed efficient, model-parallel (tensor and pipeline), and multi-node pre-training oftransformer based models such as [GPT](https://arxiv.org/abs/2005.14165), [BERT](https://arxiv.org/pdf/1810.04805.pdf), and [T5](https://arxiv.org/abs/1910.10683) using mixed precision.
-=======
 Megatron ([1](https://arxiv.org/pdf/1909.08053.pdf) and [2](https://arxiv.org/pdf/2104.04473.pdf)) is a large, powerful transformer developed by the Applied Deep Learning Research team at NVIDIA. This repository is for ongoing research on training large transformer language models at scale. We developed efficient, model-parallel (tensor and pipeline), and multi-node pre-training of transformer based models such as [GPT](https://arxiv.org/abs/2005.14165), [BERT](https://arxiv.org/pdf/1810.04805.pdf), and [T5](https://arxiv.org/abs/1910.10683) using mixed precision.
->>>>>>> 87476ced
 
 Below are some of the projects where we have directly used Megatron:
 * [BERT and GPT Studies Using Megatron](https://arxiv.org/pdf/1909.08053.pdf)
