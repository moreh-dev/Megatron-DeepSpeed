#!/bin/bash
export TORCH_CUDA_ARCH_LIST=8.6+PTX
CHECKPOINT_PATH=checkpoints/gpt2_345m
VOCAB_FILE=gpt2-vocab.json
MERGE_FILE=gpt2-merges.txt
b=8
<<<<<<< HEAD
mp=16
experts=128
nodes=1
gpus=8
=======
mp=1
gpus=1
experts=1
>>>>>>> a0482589

use_tutel=""
#use_tutel="--use-tutel"

<<<<<<< HEAD
ds_inference=""
ds_inference="--ds-inference"
numa_bind=""
numa_bind="--bind-to numa"
experts=128
NUM_LAYERS=(40)
HIDDEN=(4096)
HEADS=(32)
NODES=(4)
for ns in ${!NODES[@]};
do
for mp in 4
do
for k in ${!NUM_LAYERS[@]};
do
=======
#ds_inference=""
ds_inference="--ds-inference"
>>>>>>> a0482589

nodes=${NODES[$ns]}
procs=$(($nodes * $gpus))
launch_cmd="deepspeed --num_nodes $nodes --num_gpus 8"
L=${NUM_LAYERS[$k]}
H=${HIDDEN[$k]}
A=${HEADS[$k]}
#experts1=${experts[$k]}
program_cmd="tools/generate_samples_gpt.py \
       --tensor-model-parallel-size $mp \
<<<<<<< HEAD
       --num-layers $L \
       --hidden-size $H \
       --load $CHECKPOINT_PATH \
       --num-attention-heads $A \
=======
       --num-layers 12 \
       --hidden-size 8192 \
       --load $CHECKPOINT_PATH \
       --num-attention-heads 32 \
>>>>>>> a0482589
       --max-position-embeddings 1024 \
       --tokenizer-type GPT2BPETokenizer \
       --fp16 \
       --num-experts ${experts} \
       --mlp-type standard \
       --micro-batch-size $b \
       --seq-length 10 \
       --out-seq-length 10 \
       --temperature 1.0 \
       --vocab-file $VOCAB_FILE \
       --merge-file $MERGE_FILE \
       --genfile unconditional_samples.json \
       --top_p 0.9 \
       --log-interval 1 \
<<<<<<< HEAD
       --num-samples $((100*$b))
       --deepspeed \
       $use_tutel $ds_inference"

echo $launch_cmd $program_cmd

$launch_cmd $program_cmd
done
done
done
=======
       --num-samples $((20*$b)) \
       $use_tutel $ds_inference

#$((10*$b))
#       --recompute
>>>>>>> a0482589
<|MERGE_RESOLUTION|>--- conflicted
+++ resolved
@@ -4,40 +4,18 @@
 VOCAB_FILE=gpt2-vocab.json
 MERGE_FILE=gpt2-merges.txt
 b=8
-<<<<<<< HEAD
 mp=16
 experts=128
 nodes=1
 gpus=8
-=======
-mp=1
-gpus=1
-experts=1
->>>>>>> a0482589
+
 
 use_tutel=""
 #use_tutel="--use-tutel"
 
-<<<<<<< HEAD
-ds_inference=""
-ds_inference="--ds-inference"
-numa_bind=""
-numa_bind="--bind-to numa"
-experts=128
-NUM_LAYERS=(40)
-HIDDEN=(4096)
-HEADS=(32)
-NODES=(4)
-for ns in ${!NODES[@]};
-do
-for mp in 4
-do
-for k in ${!NUM_LAYERS[@]};
-do
-=======
+
 #ds_inference=""
 ds_inference="--ds-inference"
->>>>>>> a0482589
 
 nodes=${NODES[$ns]}
 procs=$(($nodes * $gpus))
@@ -48,17 +26,10 @@
 #experts1=${experts[$k]}
 program_cmd="tools/generate_samples_gpt.py \
        --tensor-model-parallel-size $mp \
-<<<<<<< HEAD
        --num-layers $L \
        --hidden-size $H \
        --load $CHECKPOINT_PATH \
        --num-attention-heads $A \
-=======
-       --num-layers 12 \
-       --hidden-size 8192 \
-       --load $CHECKPOINT_PATH \
-       --num-attention-heads 32 \
->>>>>>> a0482589
        --max-position-embeddings 1024 \
        --tokenizer-type GPT2BPETokenizer \
        --fp16 \
@@ -73,21 +44,9 @@
        --genfile unconditional_samples.json \
        --top_p 0.9 \
        --log-interval 1 \
-<<<<<<< HEAD
        --num-samples $((100*$b))
        --deepspeed \
        $use_tutel $ds_inference"
 
 echo $launch_cmd $program_cmd
-
-$launch_cmd $program_cmd
-done
-done
-done
-=======
-       --num-samples $((20*$b)) \
-       $use_tutel $ds_inference
-
-#$((10*$b))
-#       --recompute
->>>>>>> a0482589
+$launch_cmd $program_cmd