--- conflicted
+++ resolved
@@ -22,11 +22,7 @@
 from .grad_scaler import ConstantGradScaler, DynamicGradScaler
 from .optimizer import Float16OptimizerWithFloat16Params, FP32Optimizer
 
-<<<<<<< HEAD
 from deepspeed.moe.utils import is_moe_param, split_params_into_different_moe_groups_for_optimizer
-=======
-from deepspeed.moe.utils import is_moe_param
->>>>>>> 2316a9c7
 
 def _get_params_for_weight_decay_optimization(modules):
     """Divide params into with-weight-decay and without-weight-decay groups.
@@ -37,7 +33,6 @@
     weight_decay_params = {'params': [], 'name' : 'weight_decay_params'}
     no_weight_decay_params = {'params': [], 'weight_decay': 0.0, 'name': 'no_weight_decay_params'}
     
-<<<<<<< HEAD
     for module in modules:
         for module_ in module.modules():
             if isinstance(module_, LayerNorm):
@@ -52,51 +47,6 @@
                     [p for n, p in list(module_._parameters.items())
                     if p is not None and n == 'bias'])
     return weight_decay_params, no_weight_decay_params
-=======
-    moe_params_with_weight_decay = {'params':[], 'moe': True, 'name': 'moe_params_with_weight_decay'}
-    moe_params_without_weight_decay = {'params':[], 'moe': True, 'weight_decay': 0.0, 'name':'moe_params_without_weight_decay'}
-    
-    if args.create_moe_param_group:
-        for module in modules:
-            for module_ in module.modules():
-                moe_params_with_weight_decay['params'].extend([p for n,p in \
-                    list(module_._parameters.items()) if p is not None and \
-                    is_moe_param(p) and n != 'bias'])
-                moe_params_without_weight_decay['params'].extend([p for n,p in\
-                    list(module_._parameters.items()) if p is not None and \
-                    is_moe_param(p) and n == 'bias'])
-        for module in modules:
-            for module_ in module.modules():
-                if isinstance(module_, LayerNorm):
-                    no_weight_decay_params['params'].extend(
-                        [p for p in list(module_._parameters.values())
-                        if p is not None and not is_moe_param(p)])
-                else:
-                    weight_decay_params['params'].extend(
-                        [p for n, p in list(module_._parameters.items())
-                        if p is not None and n != 'bias' and not is_moe_param(p)])
-                    no_weight_decay_params['params'].extend(
-                        [p for n, p in list(module_._parameters.items())
-                        if p is not None and n == 'bias' and not is_moe_param(p)])
-        return weight_decay_params, no_weight_decay_params, \
-            moe_params_with_weight_decay, moe_params_without_weight_decay
-    else:
-        for module in modules:
-            for module_ in module.modules():
-                if isinstance(module_, LayerNorm):
-                    no_weight_decay_params['params'].extend(
-                        [p for p in list(module_._parameters.values())
-                        if p is not None])
-                else:
-                    weight_decay_params['params'].extend(
-                        [p for n, p in list(module_._parameters.items())
-                        if p is not None and n != 'bias'])
-                    no_weight_decay_params['params'].extend(
-                        [p for n, p in list(module_._parameters.items())
-                        if p is not None and n == 'bias'])
-        return weight_decay_params, no_weight_decay_params
->>>>>>> 2316a9c7
-
 
 def get_megatron_optimizer(model):
     args = get_args()
