# coding=utf-8
# Copyright (c) 2020, NVIDIA CORPORATION.  All rights reserved.
#
# Licensed under the Apache License, Version 2.0 (the "License");
# you may not use this file except in compliance with the License.
# You may obtain a copy of the License at
#
#     http://www.apache.org/licenses/LICENSE-2.0
#
# Unless required by applicable law or agreed to in writing, software
# distributed under the License is distributed on an "AS IS" BASIS,
# WITHOUT WARRANTIES OR CONDITIONS OF ANY KIND, either express or implied.
# See the License for the specific language governing permissions and
# limitations under the License.
"""dataset objects for jsons, csvs, and BERT datasets"""

import os
import time
from operator import itemgetter
from bisect import bisect_right
import itertools
import json
import csv
import math
import random
from itertools import accumulate

from torch.utils import data
import pandas as pd
import numpy as np

import nltk
from nltk import tokenize

from .lazy_loader import lazy_array_loader, exists_lazy, make_lazy
from .tokenization import Tokenization


class ConcatDataset(data.Dataset):
    """
    Dataset to concatenate multiple datasets.
    Purpose: useful to assemble different existing datasets, possibly
    large-scale datasets as the concatenation operation is done in an
    on-the-fly manner.
    Arguments:
        datasets (sequence): List of datasets to be concatenated.
    """

    @staticmethod
    def cumsum(sequence):
        r, s = [], 0
        for e in sequence:
            l = len(e)
            r.append(l + s)
            s += l
        return r

    def __init__(self, datasets, **kwargs):
        super(ConcatDataset, self).__init__()
        assert len(datasets) > 0, 'datasets should not be an empty iterable'
        self.datasets = list(datasets)
        self.is_lazy = sum([isinstance(ds, lazy_array_loader)
                            for ds in self.datasets]) == len(self.datasets)
        self.cumulative_sizes = self.cumsum(self.datasets)
        self._X = None
        self._Y = None
        self._lens = None

    def SetTokenizer(self, tokenizer):
        for ds in self.datasets:
            ds.SetTokenizer(tokenizer)

    def GetTokenizer(self):
        return self.datasets[0].GetTokenizer()

    def __len__(self):
        return self.cumulative_sizes[-1]

    def __getitem__(self, idx):
        dataset_idx = bisect_right(self.cumulative_sizes, idx)
        if dataset_idx == 0:
            sample_idx = idx
        else:
            sample_idx = idx - self.cumulative_sizes[dataset_idx - 1]
        return self.datasets[dataset_idx][sample_idx]

    @property
    def lens(self):
        if self._lens is None:
            self._lens = []
            if self.is_lazy:
                for data in self.datasets:
                    self._lens.extend(data.lens)
            else:
                for data in self.datasets:
                    self._lens.extend([len(d['text']) if isinstance(
                        d, dict) else len(d) for d in data])
        return self._lens

    @property
    def X(self):
        if self._X is None:
            self._X = []
            for data in self.datasets:
                self._X.extend(data.X)
        return self._X

    @property
    def Y(self):
        if self._Y is None:
            self._Y = []
            for data in self.datasets:
                self._Y.extend(list(data.Y))
            self._Y = np.array(self._Y)
        return self._Y

    @property
    def cummulative_sizes(self):
        warnings.warn("cummulative_sizes attribute is renamed to "
                      "cumulative_sizes", DeprecationWarning, stacklevel=2)
        return self.cumulative_sizes


class SplitDataset(data.Dataset):
    """
    Dataset wrapper to access a subset of another dataset.
    Purpose: useful to index into existing datasets, possibly
    large-scale datasets as the subindexing operation is done in an
    on-the-fly manner.
    Arguments:
        ds (Dataset or array-like): List of datasets to be subindexed
        split_inds (1D array-like): List of indices part of subset
    """

    def __init__(self, ds, split_inds, **kwargs):
        self.split_inds = list(split_inds)
        self.wrapped_data = ds
        self.is_lazy = isinstance(ds, lazy_array_loader) or (hasattr(ds, 'is_lazy') and ds.is_lazy)
        if self.is_lazy:
            self.lens = itemgetter(*self.split_inds)(list(self.wrapped_data.lens))
        self._X = None
        self._Y = None

    def __len__(self):
        return len(self.split_inds)

    def __getitem__(self, index):
        return self.wrapped_data[self.split_inds[index]]

    def SetTokenizer(self, tokenizer):
        self.wrapped_data.SetTokenizer(tokenizer)

    def GetTokenizer(self):
        return self.wrapped_data.GetTokenizer()

    @property
    def X(self):
        if self._X is None:
            self._X = itemgetter(*self.split_inds)(self.wrapped_data.X)
        return self._X

    @property
    def Y(self):
        if self._Y is None:
            self._Y = np.array(itemgetter(*self.split_inds)(self.wrapped_data.Y))
        return self._Y

    def __iter__(self):
        for idx in self.split_inds:
            yield self.wrapped_data[idx]


def split_ds(ds, split=[.8, .2, .0], shuffle=True):
    """
    Split a dataset into subsets given proportions of how
    much to allocate per split. If a split is 0% returns None for that split.
    Purpose: Useful for creating train/val/test splits
    Arguments:
        ds (Dataset or array-like): Data to be split.
        split (1D array-like): proportions to split `ds`. `sum(splits) != 0`
        shuffle (boolean): Randomly split dataset. Default: True
    """
    split_sum = sum(split)
    if split_sum == 0:
        raise Exception('Split cannot sum to 0.')
    split = np.array(split)
    split /= split_sum
    ds_len = len(ds)
    inds = np.arange(ds_len)
    if shuffle:
        np.random.shuffle(inds)
    start_idx = 0
    residual_idx = 0
    rtn_ds = [None] * len(split)
    for i, f in enumerate(split):
        if f != 0:
            proportion = ds_len * split[i]
            residual_idx += proportion % 1
            split_ = int(int(proportion) + residual_idx)
            split_inds = inds[start_idx:start_idx + max(split_, 1)]
            rtn_ds[i] = SplitDataset(ds, split_inds)
            start_idx += split_
            residual_idx %= 1
    return rtn_ds


class csv_dataset(data.Dataset):
    """
    Class for loading datasets from csv files.
    Purpose: Useful for loading data for unsupervised modeling or transfer tasks
    Arguments:
        path (str): Path to csv file with dataset.
        tokenizer (data_utils.Tokenizer): Tokenizer to use when processing text. Default: None
        preprocess_fn (callable): Callable that process a string into desired format.
        delim (str): delimiter for csv. Default: ','
        binarize_sent (bool): binarize label values to 0 or 1 if they\'re on a different scale. Default: False
        drop_unlabeled (bool): drop rows with unlabelled values. Always fills remaining empty
            columns with -1 (regardless if rows are dropped based on value) Default: False
        text_key (str): key to get text from csv. Default: 'sentence'
        label_key (str): key to get label from json dictionary. Default: 'label'
    Attributes:
        X (list): all strings from the csv file
        Y (np.ndarray): labels to train with
    """

    def __init__(self, path, tokenizer=None, preprocess_fn=None, delim=',',
                 binarize_sent=False, drop_unlabeled=False, text_key='sentence', label_key='label',
                 **kwargs):
        self.is_lazy = False
        self.preprocess_fn = preprocess_fn
        self.SetTokenizer(tokenizer)
        self.path = path
        self.delim = delim
        self.text_key = text_key
        self.label_key = label_key
        self.drop_unlabeled = drop_unlabeled

        if '.tsv' in self.path:
            self.delim = '\t'

        self.X = []
        self.Y = []
        try:
            cols = [text_key]
            if isinstance(label_key, list):
                cols += label_key
            else:
                cols += [label_key]
            data = pd.read_csv(self.path, sep=self.delim, usecols=cols, encoding='latin-1')
        except BaseException:
            data = pd.read_csv(self.path, sep=self.delim, usecols=[text_key], encoding='latin-1')

        data = data.dropna(axis=0)

        self.X = data[text_key].values.tolist()
        try:
            self.Y = data[label_key].values
        except Exception as e:
            self.Y = np.ones(len(self.X)) * -1

        if binarize_sent:
            self.Y = binarize_labels(self.Y, hard=binarize_sent)

    def SetTokenizer(self, tokenizer):
        if tokenizer is None:
            self.using_tokenizer = False
            if not hasattr(self, '_tokenizer'):
                self._tokenizer = tokenizer
        else:
            self.using_tokenizer = True
            self._tokenizer = tokenizer

    def GetTokenizer(self):
        return self._tokenizer

    @property
    def tokenizer(self):
        if self.using_tokenizer:
            return self._tokenizer
        return None

    def __len__(self):
        return len(self.X)

    def __getitem__(self, index):
        """process+tokenize string and return string,label,and stringlen"""
        x = self.X[index]
        if self.tokenizer is not None:
            x = self.tokenizer.EncodeAsIds(x, self.preprocess_fn)
        elif self.preprocess_fn is not None:
            x = self.preprocess_fn(x)
        y = self.Y[index]
        if isinstance(y, str):
            if self.tokenizer is not None:
                y = self.tokenizer.EncodeAsIds(y, self.preprocess_fn)
            elif self.preprocess_fn is not None:
                y = self.preprocess_fn(y)
        return {'text': x, 'length': len(x), 'label': y}

    def write(self, writer_gen=None, path=None, skip_header=False):
        """
        given a generator of metrics for each of the data points X_i,
            write the metrics, text, and labels to a csv file
        """
        if path is None:
            path = self.path + '.results'
        print('generating csv at ' + path)
        with open(path, 'w') as csvfile:
            c = csv.writer(csvfile, delimiter=self.delim)
            if writer_gen is not None:
                # if first item of generator is a header of what the metrics mean then
                # write header to csv file
                if not skip_header:
                    header = (self.label_key,) + tuple(next(writer_gen)) + (self.text_key,)
                    c.writerow(header)
                for i, row in enumerate(writer_gen):
                    row = (self.Y[i],) + tuple(row) + (self.X[i],)
                    c.writerow(row)
            else:
                c.writerow([self.label_key, self.text_key])
                for row in zip(self.Y, self.X):
                    c.writerow(row)


class json_dataset(data.Dataset):
    """
    Class for loading datasets from a json dump.
    Purpose: Useful for loading data for unsupervised modeling or transfer tasks
    Arguments:
        path (str): path to json file with dataset.
        tokenizer (data_utils.Tokenizer): Tokenizer to use when processing text. Default: None
        preprocess_fn (callable): callable function that process a string into desired format.
            Takes string, maxlen=None, encode=None as arguments. Default: process_str
        text_key (str): key to get text from json dictionary. Default: 'sentence'
        label_key (str): key to get label from json dictionary. Default: 'label'
    Attributes:
        all_strs (list): list of all strings from the dataset
        all_labels (list): list of all labels from the dataset (if they have it)
    """
<<<<<<< HEAD
    def __init__(self, path, tokenizer=None, preprocess_fn=None,
=======

    def __init__(self, path, tokenizer=None, preprocess_fn=None, binarize_sent=False,
>>>>>>> 569b3dab
                 text_key='sentence', label_key='label', loose_json=False, **kwargs):
        self.is_lazy = False
        self.preprocess_fn = preprocess_fn
        self.path = path
        self.SetTokenizer(tokenizer)
        self.X = []
        self.Y = []
        self.text_key = text_key
        self.label_key = label_key
        self.loose_json = loose_json

        for j in self.load_json_stream(self.path):
            s = j[text_key]
            self.X.append(s)
            self.Y.append(j[label_key])

    def SetTokenizer(self, tokenizer):
        if tokenizer is None:
            self.using_tokenizer = False
            if not hasattr(self, '_tokenizer'):
                self._tokenizer = tokenizer
        else:
            self.using_tokenizer = True
            self._tokenizer = tokenizer

    def GetTokenizer(self):
        return self._tokenizer

    @property
    def tokenizer(self):
        if self.using_tokenizer:
            return self._tokenizer
        return None

    def __getitem__(self, index):
        """gets the index'th string from the dataset"""
        x = self.X[index]
        if self.tokenizer is not None:
            x = self.tokenizer.EncodeAsIds(x, self.preprocess_fn)
        elif self.preprocess_fn is not None:
            x = self.preprocess_fn(x)
        y = self.Y[index]
        if isinstance(y, str):
            if self.tokenizer is not None:
                y = self.tokenizer.EncodeAsIds(y, self.preprocess_fn)
            elif self.preprocess_fn is not None:
                y = self.preprocess_fn(y)
        return {'text': x, 'length': len(x), 'label': y}

    def __len__(self):
        return len(self.X)

    def write(self, writer_gen=None, path=None, skip_header=False):
        """
        given a generator of metrics for each of the data points X_i,
            write the metrics, text, and labels to a json file
        """
        if path is None:
            path = self.path + '.results'

        jsons = []

        if writer_gen is not None:
            # if first item of generator is a header of what the metrics mean then
            # write header to csv file
            def gen_helper():
                keys = {}
                keys[0] = self.label_key
                if not skip_header:
                    for idx, k in enumerate(tuple(next(writer_gen))):
                        keys[idx + 1] = k
                for i, row in enumerate(writer_gen):
                    if i == 0 and skip_header:
                        for idx, _ in enumerate(row):
                            keys[idx + 1] = 'metric_%d' % (idx,)
                    j = {}
                    for idx, v in enumerate((self.Y[i],) + tuple(row)):
                        k = keys[idx]
                        j[k] = v
                    yield j
        else:
            def gen_helper():
                for y in self.Y:
                    j = {}
                    j[self.label_key] = y
                    yield j

        def out_stream():
            for i, j in enumerate(gen_helper()):
                j[self.text_key] = self.X[i]
                yield j

        self.save_json_stream(path, out_stream())

    def save_json_stream(self, save_path, json_stream):
        if self.loose_json:
            with open(save_path, 'w') as f:
                for i, j in enumerate(json_stream):
                    write_string = ''
                    if i != 0:
                        write_string = '\n'
                    write_string += json.dumps(j)
                    f.write(write_string)
        else:
            jsons = [j for j in json_stream]
            json.dump(jsons, open(save_path, 'w'), separators=(',', ':'))

    def load_json_stream(self, load_path):
        if not self.loose_json:
            jsons = json.load(open(load_path, 'r'))
            generator = iter(jsons)
        else:
            def gen_helper():
                with open(load_path, 'r') as f:
                    for row in f:
                        yield json.loads(row)
            generator = gen_helper()

        for j in generator:
            if self.label_key not in j:
                j[self.label_key] = -1
            yield j


class GPT2Dataset(data.Dataset):

    def __init__(self, ds,
                 max_seq_len=1024,
                 num_samples=None,
                 weighted=True,
                 sample_across_doc=True,
                 random_across_doc_sampling=True,
                 bias_for_single_doc=False,
                 sentence_start=False, **kwargs):
        self.ds = ds
        self.ds_len = len(self.ds)
        self.num_samples = num_samples
        if num_samples is None:
            self.num_samples = 1000 * self.ds_len
        self.max_seq_len = max_seq_len
        self.tokenizer = self.ds.GetTokenizer()
        self.ds.SetTokenizer(None)
        self.weighted = weighted
        self.sample_across_doc = sample_across_doc
        self.random_across_doc_sampling = random_across_doc_sampling
        self.bias_for_single_doc = bias_for_single_doc
        self.sentence_start = sentence_start
        self.init_weighting()

    def init_weighting(self):
        if self.weighted:
            if hasattr(self.ds, 'is_lazy') and self.ds.is_lazy:
                lens = np.array(self.ds.lens)
            else:
                lens = np.array([len(d['text']) if isinstance(d, dict)
                                 else len(d) for d in self.ds])
            self.total_len = np.sum(lens)
            self.weighting = list(accumulate(lens))
        else:
            self.weighting = None

    def get_weighted_samples(self, np_rng):
        if self.weighting is not None:
            idx = np_rng.randint(self.total_len)
            return bisect_right(self.weighting, idx)
        else:
            return np_rng.randint(self.ds_len)

    def __len__(self):
        return self.num_samples

    def __getitem__(self, idx):
        # init rng
        rng = random.Random(idx)
        rng = np.random.RandomState(seed=[rng.randint(0, 2**32 - 1) for _ in range(16)])

        # get possibly weighted random index from dataset
        data_idx = self.get_weighted_samples(rng)
#        data_idx = rng.choice(self.ds_len, p=self.weighting)
        tokens = self.getidx(data_idx)

        # truncate or pad tokens
        num_tokens = len(tokens)
        if self.bias_for_single_doc:
            tokens_to_strip = num_tokens - self.max_seq_len - 1
        else:
            tokens_to_strip = num_tokens - 1
        if tokens_to_strip > 0:
            strip_left_tokens = rng.randint(tokens_to_strip + 1)
            tokens = tokens[strip_left_tokens:]
            if self.sentence_start:
                token_copy = list(tokens)
                not_done = True
                while (len(token_copy) > 0) and not_done:
                    tok = token_copy.pop(0)
                    if self.contains_sentence_end(tok):
                        tokens = token_copy
                        not_done = False
            strip_right_rokens = len(tokens) - self.max_seq_len - 1
            if strip_right_rokens > 0:
                tokens = tokens[:-strip_right_rokens]

        if self.sample_across_doc:
            while (len(tokens) < (self.max_seq_len + 1)):
                if self.random_across_doc_sampling:
                    data_idx = self.get_weighted_samples(rng)
                else:
                    data_idx = (data_idx + 1) % self.ds_len
                tokens += self.getidx(data_idx)
            tokens = tokens[:(self.max_seq_len + 1)]

        tokens = self.pad_seq(tokens)
        return {'text': np.array(tokens), }

    def getidx(self, data_idx):
        data = self.ds[data_idx]
        if isinstance(data, dict):
            data = data['text']
        # tokenize
        tokenization = self.tokenizer.EncodeAsIds(data)
        tokenization.append(self.tokenizer.get_command('eos'))
        tokens = tokenization.tokenization
        return tokens

    def pad_seq(self, seq):
        total_tokens = self.max_seq_len + 1
        num_pad_tokens = max(0, total_tokens - len(seq))
        seq += [self.tokenizer.get_command('pad').Id] * (num_pad_tokens)
        return seq

    def contains_sentence_end(self, tok):
        tok = self.tokenizer.IdToToken(tok)
        if '.' in tok:
            return True
        if '?' in tok:
            return True
        if '!' in tok:
            return True
        return False


class bert_sentencepair_dataset(data.Dataset):
    """
    Dataset containing sentencepairs for BERT training. Each index corresponds to a randomly generated sentence pair.
    Arguments:
        ds (Dataset or array-like): data corpus to use for training
        max_seq_len (int): maximum sequence length to use for a sentence pair
        mask_lm_prob (float): proportion of tokens to mask for masked LM
        max_preds_per_seq (int): Maximum number of masked tokens per sentence pair. Default: math.ceil(max_seq_len*mask_lm_prob/10)*10
        short_seq_prob (float): Proportion of sentence pairs purposefully shorter than max_seq_len
        dataset_size (int): number of random sentencepairs in the dataset. Default: len(ds)*(len(ds)-1)

    """

    def __init__(self, ds, max_seq_len=512, mask_lm_prob=.15, max_preds_per_seq=None,
                 short_seq_prob=.01, dataset_size=None, presplit_sentences=False, weighted=True, **kwargs):
        self.ds = ds
        self.ds_len = len(self.ds)
        self.tokenizer = self.ds.GetTokenizer()
        self.vocab_words = list(self.tokenizer.text_token_vocab.values())
        self.ds.SetTokenizer(None)
        self.max_seq_len = max_seq_len
        self.mask_lm_prob = mask_lm_prob
        if max_preds_per_seq is None:
            max_preds_per_seq = math.ceil(max_seq_len * mask_lm_prob / 10) * 10
        self.max_preds_per_seq = max_preds_per_seq
        self.short_seq_prob = short_seq_prob
        self.dataset_size = dataset_size
        if self.dataset_size is None:
            self.dataset_size = self.ds_len * (self.ds_len - 1)
        self.presplit_sentences = presplit_sentences
        if not self.presplit_sentences:
            nltk.download('punkt', download_dir="./nltk")
        self.weighted = weighted
        self.get_weighting()

    def get_weighting(self):
        if self.weighted:
            if hasattr(self.ds, 'is_lazy') and self.ds.is_lazy:
                lens = np.array(self.ds.lens)
            else:
                lens = np.array([len(d['text']) if isinstance(d, dict) else len(d)
                                 for d in self.ds])
            self.total_len = np.sum(lens)
            self.weighting = list(accumulate(lens))
        else:
            self.weighting = None

    def get_weighted_samples(self, np_rng):
        if self.weighting is not None:
            idx = np_rng.randint(self.total_len)
            return bisect_right(self.weighting, idx)
        else:
            return np_rng.randint(self.ds_len)

    def __len__(self):
        return self.dataset_size

    def __getitem__(self, idx):
        # get rng state corresponding to index (allows deterministic random pair)
        rng = random.Random(idx)
        np_rng = np.random.RandomState(seed=[rng.randint(0, 2**32 - 1) for _ in range(16)])
        # get seq length
        target_seq_length = self.max_seq_len
        if rng.random() < self.short_seq_prob:
            target_seq_length = rng.randint(2, target_seq_length)

        # get sentence pair and label
        is_random_next = None
        lena = 0
        lenb = 0
        while (is_random_next is None) or (lena < 1) or (lenb < 1):
            tokensa, tokensb, is_random_next = self.create_random_sentencepair(
                target_seq_length, rng, np_rng)
            lena = len(tokensa[0])
            lenb = len(tokensb[0])

        # truncate sentence pair to max_seq_len
        tokensa, tokensb = self.truncate_seq_pair(tokensa, tokensb, self.max_seq_len, rng)
        # join sentence pair, mask, and pad
        tokens, mask, mask_labels, pad_mask = self.create_masked_lm_predictions(
            tokensa, tokensb, self.mask_lm_prob, self.max_preds_per_seq, self.vocab_words, rng)
        sample = {
            'text': np.array(
                tokens[0]),
            'types': np.array(
                tokens[1]),
            'is_random': int(is_random_next),
            'mask': np.array(mask),
            'mask_labels': np.array(mask_labels),
            'pad_mask': np.array(pad_mask)}
        return sample

    def sentence_split(self, document):
        """split document into sentences"""
        lines = document.split('\n')
        if self.presplit_sentences:
            return [line for line in lines if line]
        rtn = []
        for line in lines:
            if line != '':
                rtn.extend(tokenize.sent_tokenize(line))
        return rtn

    def sentence_tokenize(self, sent, sentence_num=0, beginning=False, ending=False):
        """tokenize sentence and get token types"""
        tokens = self.tokenizer.EncodeAsIds(sent).tokenization
        str_type = 'str' + str(sentence_num)
        token_types = [self.tokenizer.get_type(str_type).Id] * len(tokens)
        return tokens, token_types

    def get_doc(self, idx):
        """gets text of document corresponding to idx"""
        rtn = self.ds[idx]
        if isinstance(rtn, dict):
            rtn = rtn['text']
        return rtn

    def create_random_sentencepair(self, target_seq_length, rng, np_rng):
        """
        fetches a random sentencepair corresponding to rng state similar to
        https://github.com/google-research/bert/blob/master/create_pretraining_data.py#L248-L294
        """
        is_random_next = None

        curr_strs = []
        curr_str_types = []
        curr_len = 0

        while curr_len < 1:
            curr_len = 0
            doc_a = None
            while doc_a is None:
                if self.weighted:
                    # doc_a_idx = np_rng.choice(self.ds_len, p=self.weighting)
                    doc_a_idx = self.get_weighted_samples(np_rng)
                else:
                    doc_a_idx = rng.randint(0, self.ds_len - 1)
                doc_a = self.sentence_split(self.get_doc(doc_a_idx))
                if not doc_a:
                    doc_a = None

            random_start_a = rng.randint(0, len(doc_a) - 1)
            while random_start_a < len(doc_a):
                sentence = doc_a[random_start_a]
                sentence, sentence_types = self.sentence_tokenize(
                    sentence, 0, random_start_a == 0, random_start_a == len(doc_a))
                curr_strs.append(sentence)
                curr_str_types.append(sentence_types)
                curr_len += len(sentence)
                if random_start_a == len(doc_a) - 1 or curr_len >= target_seq_length:
                    break
                random_start_a = (random_start_a + 1)

        if curr_strs:
            num_a = 1
            if len(curr_strs) >= 2:
                num_a = rng.randint(0, len(curr_strs))

            tokens_a = []
            token_types_a = []
            for j in range(num_a):
                tokens_a.extend(curr_strs[j])
                token_types_a.extend(curr_str_types[j])

            tokens_b = []
            token_types_b = []
            is_random_next = False
            if len(curr_strs) == 1 or rng.random() < 0.5:
                is_random_next = True
                target_b_length = target_seq_length - len(tokens_a)
                b_len = 0
                while b_len < 1:
                    doc_b = None
                    while doc_b is None:
                        doc_b_idx = rng.randint(0, self.ds_len - 2)
                        doc_b_idx += int(doc_b_idx >= doc_a_idx)

                        doc_b = self.sentence_split(self.get_doc(doc_b_idx))
                        if not doc_b:
                            doc_b = None

                    random_start_b = rng.randint(0, len(doc_b) - 1)
                    while random_start_b < len(doc_b):
                        sentence_b = doc_b[random_start_b]
                        new_b_tokens, new_b_types = self.sentence_tokenize(
                            sentence_b, 1, random_start_b == 0, random_start_b == len(doc_b))
                        b_len += len(new_b_tokens)
                        tokens_b.extend(new_b_tokens)
                        token_types_b.extend(new_b_types)
                        if len(tokens_b) >= target_b_length:
                            break
                        random_start_b = (random_start_b + 1)
            else:
                is_random_next = False
                for j in range(num_a, len(curr_strs)):
                    tokens_b.extend(curr_strs[j])
                    token_types_b.extend(curr_str_types[j])

        return (tokens_a, token_types_a), (tokens_b, token_types_b), is_random_next

    def truncate_seq_pair(self, a, b, max_seq_len, rng):
        """
        Truncate sequence pair according to original BERT implementation:
        https://github.com/google-research/bert/blob/master/create_pretraining_data.py#L391
        """
        tokens_a, token_types_a = a
        tokens_b, token_types_b = b
        max_num_tokens = self.calc_seq_len(max_seq_len)
        # max_num_tokens = max_seq_len - 3
        while True:
            len_a = len(tokens_a)
            len_b = len(tokens_b)
            total_length = len_a + len_b
            if total_length <= max_num_tokens:
                break
            if len(tokens_a) > len(tokens_b):
                trunc_tokens = tokens_a
                trunc_types = token_types_a
            else:
                trunc_tokens = tokens_b
                trunc_types = token_types_b

            assert len(trunc_tokens) >= 1

            if rng.random() < 0.5:
                trunc_tokens.pop(0)
                trunc_types.pop(0)
            else:
                trunc_tokens.pop()
                trunc_types.pop()
        return (tokens_a, token_types_a), (tokens_b, token_types_b)

    def calc_seq_len(self, max_seq_len):
        return max_seq_len - 3

    def mask_token(self, idx, tokens, types, vocab_words, rng):
        """
        helper function to mask `idx` token from `tokens` according to
        section 3.1.1 of https://arxiv.org/pdf/1810.04805.pdf
        """
        label = tokens[idx]
        if rng.random() < 0.8:
            new_label = self.tokenizer.get_command('MASK').Id
        else:
            if rng.random() < 0.5:
                new_label = label
            else:
                new_label = rng.choice(vocab_words)

        tokens[idx] = new_label

        return label

    def pad_seq(self, seq):
        """helper function to pad sequence pair"""
        num_pad = max(0, self.max_seq_len - len(seq))
        pad_mask = [0] * len(seq) + [1] * num_pad
        seq += [self.tokenizer.get_command('pad').Id] * num_pad
        return seq, pad_mask

    def concat_tokens(self, tokens_a, token_types_a, tokens_b, token_types_b):
        tokens = [self.tokenizer.get_command('ENC').Id] + tokens_a + [self.tokenizer.get_command(
            'sep').Id] + tokens_b + [self.tokenizer.get_command('sep').Id]
        token_types = [token_types_a[0]] + token_types_a + \
            [token_types_a[0]] + token_types_b + [token_types_b[0]]
        return tokens, token_types

    def create_masked_lm_predictions(self, a, b, mask_lm_prob, max_preds_per_seq, vocab_words, rng):
        """
        Mask sequence pair for BERT training according to:
        https://github.com/google-research/bert/blob/master/create_pretraining_data.py#L338
        """
        tokens_a, token_types_a = a
        tokens_b, token_types_b = b
        tokens, token_types = self.concat_tokens(tokens_a, token_types_a, tokens_b, token_types_b)

        len_a = len(tokens_a)
        len_b = len(tokens_b)

        cand_indices = [idx + 1 for idx in range(len_a)] + [idx + 2 + len_a for idx in range(len_b)]

        rng.shuffle(cand_indices)

        output_tokens, pad_mask = self.pad_seq(list(tokens))
        output_types, _ = self.pad_seq(list(token_types))

        num_to_predict = min(max_preds_per_seq, max(1, int(round(len(tokens) * mask_lm_prob))))

        mask = [0] * len(output_tokens)
        mask_labels = [-1] * len(output_tokens)

        for idx in sorted(cand_indices[:num_to_predict]):
            mask[idx] = 1
            label = self.mask_token(idx, output_tokens, output_types, vocab_words, rng)
            mask_labels[idx] = label

        return (output_tokens, output_types), mask, mask_labels, pad_mask


class InverseClozeDataset(data.Dataset):
    """
    Dataset containing sentences and various 'blocks' for an inverse cloze task.
    Arguments:
        ds (Dataset or array-like): data corpus to use for training
        max_seq_len (int): maximum sequence length to use for an input sentence
        short_seq_prob (float): Proportion of input sentences purposefully shorter than max_seq_len
        dataset_size (int): number of input sentences in the dataset.
    """
    def __init__(self,
                 ds,
                 max_seq_len=512,
                 short_seq_prob=.01,
                 dataset_size=None,
                 presplit_sentences=False,
                 weighted=True,
                 **kwargs):
        self.ds = ds
        self.ds_len = len(self.ds)
        self.tokenizer = self.ds.GetTokenizer()
        self.vocab_words = list(self.tokenizer.text_token_vocab.values())
        self.ds.SetTokenizer(None)
        self.max_seq_len = max_seq_len
        self.short_seq_prob = short_seq_prob
        self.dataset_size = dataset_size
        if self.dataset_size is None:
            # this is wrong
            self.dataset_size = self.ds_len * (self.ds_len-1)
        self.presplit_sentences = presplit_sentences
        if not self.presplit_sentences:
            nltk.download('punkt', download_dir="./nltk")
        self.weighted = weighted
        if self.weighted:
            if hasattr(self.ds, 'is_lazy') and self.ds.is_lazy:
                lens = np.array(self.ds.lens)
            else:
                lens = np.array([len(d['text']) if isinstance(d, dict) else len(d) for d in self.ds])
            self.total_len = np.sum(lens)
            self.weighting = list(accumulate(lens))
        else:
            self.weighting = None

    def get_weighted_samples(self, np_rng):
        if self.weighting is not None:
            idx = np_rng.randint(self.total_len)
            return bisect_right(self.weighting, idx)
        else:
            return np_rng.randint(self.ds_len - 1)

    def __len__(self):
        return self.dataset_size

    def __getitem__(self, idx):
        # get rng state corresponding to index (allows deterministic random pair)
        rng = random.Random(idx + 1000)
        np_rng = np.random.RandomState(seed=[rng.randint(0, 2**32-1) for _ in range(16)])

        # get seq length. Save 2 tokens for beginning and end
        target_seq_length = self.max_seq_len - 2
        if rng.random() < self.short_seq_prob:
            target_seq_length = rng.randint(5, target_seq_length)

        input_data, context_data = self.get_input_and_context(target_seq_length, rng, np_rng)
        input_tokens, input_token_types, input_pad_mask = input_data
        context_tokens, context_token_types, context_pad_mask = context_data

        sample = {
            'input_text': np.array(input_tokens),
            'query_types': np.array(input_token_types),
            'input_pad_mask': np.array(input_pad_mask),
            'context_text': np.array(context_tokens),
            'block_types': np.array(context_token_types),
            'context_pad_mask': np.array(context_pad_mask)
        }

        return sample

    def get_sentence_split_doc(self, idx):
        """fetch document at index idx and split into sentences"""
        document = self.ds[idx]
        if isinstance(document, dict):
            document = document['text']
        lines = document.split('\n')
        if self.presplit_sentences:
            return [line for line in lines if line]
        rtn = []
        for line in lines:
            if line != '':
                rtn.extend(tokenize.sent_tokenize(line))
        return rtn

    def sentence_tokenize(self, sent, sentence_num=0, beginning=False, ending=False):
        """tokenize sentence and get token types"""
        tokens = self.tokenizer.EncodeAsIds(sent).tokenization
        str_type = 'str' + str(sentence_num)
        token_types = [self.tokenizer.get_type(str_type).Id]*len(tokens)
        return tokens, token_types

    def get_input_and_context(self, target_seq_length, rng, np_rng):
        """fetches a sentence and its surrounding context"""
        num_tries = 0
        while num_tries < 20:
            num_tries += 1
            doc = None
            while doc is None:
                doc_idx = self.get_weighted_samples(np_rng)
                # doc is a list of sentences
                doc = self.get_sentence_split_doc(doc_idx)
                if not doc:
                    doc = None

            # set up and tokenize the entire selected document
            num_sentences = len(doc)
            padless_max_len = self.max_seq_len - 2

            # select a random sentence from the document as input
            # TODO: consider adding multiple input sentences.
            input_sentence_idx = rng.randint(0, num_sentences - 1)
            tokens, token_types = self.sentence_tokenize(doc[input_sentence_idx], 0)
            input_tokens, input_token_types = tokens[:target_seq_length], token_types[:target_seq_length]
            if not len(input_tokens) > 0:
                continue

            context_tokens, context_token_types = [], []
            # 10% of the time, the input sentence is left in the context.
            # The other 90% of the time, remove it.
            if rng.random() < 0.1:
                context_tokens = input_tokens.copy()
                context_token_types = input_token_types.copy()

            # parameters for examining sentences to add to the context
            view_preceding = True
            view_radius = 1
            while len(context_tokens) < padless_max_len:
                # keep adding sentences while the context can accommodate more.
                if view_preceding:
                    examine_idx = input_sentence_idx - view_radius
                    if examine_idx >= 0:
                        new_tokens, new_token_types = self.sentence_tokenize(doc[examine_idx], 0)
                        context_tokens = new_tokens + context_tokens
                        context_token_types = new_token_types + context_token_types
                else:
                    examine_idx = input_sentence_idx + view_radius
                    if examine_idx < num_sentences:
                        new_tokens, new_token_types = self.sentence_tokenize(doc[examine_idx], 0)
                        context_tokens += new_tokens
                        context_token_types += new_token_types
                    view_radius += 1
                view_preceding = not view_preceding
                if view_radius > num_sentences:
                    break

            # assemble the tokens and token types of the context
            context_tokens = context_tokens[:padless_max_len]
            context_token_types = context_token_types[:padless_max_len]
            if not len(context_tokens) > 0:
                continue

            # concatenate 'CLS' and 'SEP' tokens and add extra token types
            input_tokens, input_token_types, input_pad_mask = self.concat_and_pad_tokens(
                input_tokens, input_token_types)
            context_tokens, context_token_types, context_pad_mask = self.concat_and_pad_tokens(
                context_tokens, context_token_types)

            return (input_tokens, input_token_types, input_pad_mask), \
                   (context_tokens, context_token_types, context_pad_mask)
        else:
            raise RuntimeError("Could not get a valid data point from InverseClozeDataset")

    def concat_and_pad_tokens(self, tokens, token_types):
        """concat with special tokens and pad sequence to self.max_seq_len"""
        tokens = [self.tokenizer.get_command('ENC').Id] + tokens + [self.tokenizer.get_command('sep').Id]
        token_types = [token_types[0]] + token_types + [token_types[0]]

        assert len(tokens) <= self.max_seq_len
        num_pad = max(0, self.max_seq_len - len(tokens))
        pad_mask = [0] * len(tokens) + [1] * num_pad
        tokens += [self.tokenizer.get_command('pad').Id] * num_pad
        token_types += [token_types[0]] * num_pad
        return tokens, token_types, pad_mask<|MERGE_RESOLUTION|>--- conflicted
+++ resolved
@@ -337,12 +337,7 @@
         all_strs (list): list of all strings from the dataset
         all_labels (list): list of all labels from the dataset (if they have it)
     """
-<<<<<<< HEAD
-    def __init__(self, path, tokenizer=None, preprocess_fn=None,
-=======
-
     def __init__(self, path, tokenizer=None, preprocess_fn=None, binarize_sent=False,
->>>>>>> 569b3dab
                  text_key='sentence', label_key='label', loose_json=False, **kwargs):
         self.is_lazy = False
         self.preprocess_fn = preprocess_fn
